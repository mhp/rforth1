	processor pic18f248
	radix dec
	org 0x2000
	goto init_runtime

;---------------------------------------------------------
; Section: constants
;---------------------------------------------------------

; TBLPTRU: defined at lib/sfrnames.fs:13
TBLPTRU equ 0xff8

; TBLPTRH: defined at lib/sfrnames.fs:14
TBLPTRH equ 0xff7

; TBLPTRL: defined at lib/sfrnames.fs:15
TBLPTRL equ 0xff6

; TABLAT: defined at lib/sfrnames.fs:16
TABLAT equ 0xff5

; INDF0: defined at lib/sfrnames.fs:23
INDF0 equ 0xfef

; POSTINC0: defined at lib/sfrnames.fs:24
POSTINC0 equ 0xfee

; POSTDEC0: defined at lib/sfrnames.fs:25
POSTDEC0 equ 0xfed

; PREINC0: defined at lib/sfrnames.fs:26
PREINC0 equ 0xfec

; PLUSW0: defined at lib/sfrnames.fs:27
PLUSW0 equ 0xfeb

; FSR0H: defined at lib/sfrnames.fs:28
FSR0H equ 0xfea

; FSR0L: defined at lib/sfrnames.fs:29
FSR0L equ 0xfe9

; WREG: defined at lib/sfrnames.fs:30
WREG equ 0xfe8

; INDF1: defined at lib/sfrnames.fs:31
INDF1 equ 0xfe7

; FSR1H: defined at lib/sfrnames.fs:36
FSR1H equ 0xfe2

; FSR1L: defined at lib/sfrnames.fs:37
FSR1L equ 0xfe1

; INDF2: defined at lib/sfrnames.fs:39
INDF2 equ 0xfdf

; POSTDEC2: defined at lib/sfrnames.fs:41
POSTDEC2 equ 0xfdd

; PREINC2: defined at lib/sfrnames.fs:42
PREINC2 equ 0xfdc

; FSR2H: defined at lib/sfrnames.fs:44
FSR2H equ 0xfda

; FSR2L: defined at lib/sfrnames.fs:45
FSR2L equ 0xfd9

; STATUS: defined at lib/sfrnames.fs:46
STATUS equ 0xfd8

; TXREG: defined at lib/sfrnames.fs:86
TXREG equ 0xfad

; EEADR: defined at lib/sfrnames.fs:89
EEADR equ 0xfa9

; EEDATA: defined at lib/sfrnames.fs:90
EEDATA equ 0xfa8

; EECON1: defined at lib/sfrnames.fs:92
EECON1 equ 0xfa6

; PIR1: defined at lib/sfrnames.fs:100
PIR1 equ 0xf9e

; bl: defined at lib/strings.fs:5
bl equ 0x20

;---------------------------------------------------------
; Section: code
;---------------------------------------------------------

; init_runtime: defined at lib/primitives.fs:3
init_runtime
	movlb 1
	clrf x,1
	clrf (x+1),1
	movlw 0x5f
	movwf FSR0L,0
	clrf FSR0H,0
	movlw 0xbf
	movwf FSR2L,0
	clrf FSR2H,0

; main: defined at tests/test-bitops.fs:14
main
	call cr
	movlw LOW((_data___5+0x8000))
	movwf PREINC0,0
	movlw HIGH((_data___5+0x8000))
	movwf PREINC0,0
	movlw 15
	movwf PREINC0,0
	clrf PREINC0,0
	call type
	call depth
	call _DT_
	call cr
	bsf x,3,1
	bcf x,5,1
	clrf PREINC0,0
	movlw HIGH(x)
	movwf PREINC0,0
	movlw 3
	movwf PREINC0,0
	clrf PREINC0,0
	call test_MI_set
	call _space
	clrf PREINC0,0
	movlw HIGH(x)
	movwf PREINC0,0
	movlw 3
	movwf PREINC0,0
	clrf PREINC0,0
	call test_MI_clr
	call cr
	clrf PREINC0,0
	movlw HIGH(x)
	movwf PREINC0,0
	movlw 5
	movwf PREINC0,0
	clrf PREINC0,0
	call test_MI_set
	call _space
	clrf PREINC0,0
	movlw HIGH(x)
	movwf PREINC0,0
	movlw 5
	movwf PREINC0,0
	clrf PREINC0,0
	call test_MI_clr
	call cr
	clrf PREINC0,0
	movlw HIGH(x)
	movwf PREINC0,0
	movlw 3
	movwf PREINC0,0
	clrf PREINC0,0
	call op_bit_clr
	clrf PREINC0,0
	movlw HIGH(x)
	movwf PREINC0,0
	movlw 5
	movwf PREINC0,0
	clrf PREINC0,0
	call op_bit_set
	clrf PREINC0,0
	movlw HIGH(x)
	movwf PREINC0,0
	movlw 3
	movwf PREINC0,0
	clrf PREINC0,0
	call test_MI_set
	call _space
	clrf PREINC0,0
	movlw HIGH(x)
	movwf PREINC0,0
	movlw 3
	movwf PREINC0,0
	clrf PREINC0,0
	call test_MI_clr
	call cr
	clrf PREINC0,0
	movlw HIGH(x)
	movwf PREINC0,0
	movlw 5
	movwf PREINC0,0
	clrf PREINC0,0
	call test_MI_set
	call _space
	clrf PREINC0,0
	movlw HIGH(x)
	movwf PREINC0,0
	movlw 5
	movwf PREINC0,0
	clrf PREINC0,0
	call test_MI_clr
	call cr
	clrf PREINC0,0
	movlw HIGH(x)
	movwf PREINC0,0
	movlw 3
	movwf PREINC0,0
	clrf PREINC0,0
	call op_bit_toggle
	clrf PREINC0,0
	movlw HIGH(x)
	movwf PREINC0,0
	movlw 5
	movwf PREINC0,0
	clrf PREINC0,0
	call op_bit_toggle
	clrf PREINC0,0
	movlw HIGH(x)
	movwf PREINC0,0
	movlw 3
	movwf PREINC0,0
	clrf PREINC0,0
	call test_MI_set
	call _space
	clrf PREINC0,0
	movlw HIGH(x)
	movwf PREINC0,0
	movlw 3
	movwf PREINC0,0
	clrf PREINC0,0
	call test_MI_clr
	call cr
	clrf PREINC0,0
	movlw HIGH(x)
	movwf PREINC0,0
	movlw 5
	movwf PREINC0,0
	clrf PREINC0,0
	call test_MI_set
	call _space
	clrf PREINC0,0
	movlw HIGH(x)
	movwf PREINC0,0
	movlw 5
	movwf PREINC0,0
	clrf PREINC0,0
	call test_MI_clr
	call cr
	movlw LOW((_data___6+0x8000))
	movwf PREINC0,0
	movlw HIGH((_data___6+0x8000))
	movwf PREINC0,0
	movlw 15
	movwf PREINC0,0
	clrf PREINC0,0
	call type
	call depth
	call _DT_

; cr: defined at lib/strings.fs:8
cr
	movlw 0xa
	movwf PREINC0,0
	clrf PREINC0,0
	call emit
	movlw 0xd
	movwf PREINC0,0
	clrf PREINC0,0

; emit: defined at lib/tty-rs232.fs:4
emit
	btfss PIR1,4,0
	bra emit
	movf POSTDEC0,0,0
	movff POSTDEC0,TXREG
	return

; test-set: defined at tests/test-bitops.fs:7
test_MI_set
	call op_bit_set_q
	movf POSTDEC0,0,0
	iorwf POSTDEC0,0,0
<<<<<<< HEAD
	bz _lbl___200
=======
	bz _lbl___191
>>>>>>> 8850b231
	movlw LOW((_data___1+0x8000))
	movwf PREINC0,0
	movlw HIGH((_data___1+0x8000))
	movwf PREINC0,0
	movlw 3
	movwf PREINC0,0
	clrf PREINC0,0
	goto type
<<<<<<< HEAD
_lbl___200
=======
_lbl___191
>>>>>>> 8850b231
	movlw LOW((_data___2+0x8000))
	movwf PREINC0,0
	movlw HIGH((_data___2+0x8000))
	movwf PREINC0,0
	movlw 7
	movwf PREINC0,0
	clrf PREINC0,0

; type: defined at lib/strings.fs:27
type
	call dup
	movf POSTDEC0,0,0
	iorwf POSTDEC0,0,0
	btfsc STATUS,2,0
	goto _2drop
	movf POSTDEC0,0
	movf POSTDEC0,0
	movwf PREINC2,0
_lbl___88
	call dup
	call op_cfetch_tos
	call emit
	movf POSTDEC0,0,0
	infsnz POSTINC0,1,0
	incf INDF0,1,0
	decfsz INDF2,1,0
	bra _lbl___88
	movf POSTDEC2,1,0
	movf POSTDEC0,1,0
	movf POSTDEC0,1,0
	return

; .: defined at lib/strings.fs:25
_DT_
	call _1_GT_2
	call emit_MI_8

; emit-8: defined at lib/strings.fs:24
emit_MI_8
	call dup
	movf POSTDEC0,0,0
	swapf POSTINC0,1,0
	movlw 0xf
	movwf PREINC0,0
	clrf PREINC0,0
	call and
	call emit_MI_4
	movlw 0xf
	movwf PREINC0,0
	clrf PREINC0,0
	call and

; emit-4: defined at lib/strings.fs:23
emit_MI_4
	call nibble_MI_to_MI_hex
	movwf PREINC0,0
	clrf PREINC0,0
	goto emit

; table-addr!: defined at lib/tables.fs:1
table_MI_addr_EX_
	clrf TBLPTRU,0
	call _1_GT_2
	movf POSTDEC0,0,0
	movff POSTDEC0,TBLPTRH
	movf POSTDEC0,0,0
	movff POSTDEC0,TBLPTRL
	bcf EECON1,6,0
	return

; flash-addr!: defined at lib/tables.fs:3
flash_MI_addr_EX_
	bcf INDF0,7,0
	bsf EECON1,7,0
	bra table_MI_addr_EX_

; space: defined at lib/strings.fs:7
_space
	movlw bl
	movwf PREINC0,0
	clrf PREINC0,0
	goto emit

; test-clr: defined at tests/test-bitops.fs:8
test_MI_clr
	call op_bit_clr_q
	movf POSTDEC0,0,0
	iorwf POSTDEC0,0,0
<<<<<<< HEAD
	bz _lbl___203
=======
	bz _lbl___194
>>>>>>> 8850b231
	movlw LOW((_data___3+0x8000))
	movwf PREINC0,0
	movlw HIGH((_data___3+0x8000))
	movwf PREINC0,0
	movlw 3
	movwf PREINC0,0
	clrf PREINC0,0
	goto type
<<<<<<< HEAD
_lbl___203
=======
_lbl___194
>>>>>>> 8850b231
	movlw LOW((_data___4+0x8000))
	movwf PREINC0,0
	movlw HIGH((_data___4+0x8000))
	movwf PREINC0,0
	movlw 7
	movwf PREINC0,0
	clrf PREINC0,0
	goto type

; dup: defined at lib/primitives.fs:29
dup
	movlw -1
	movff PLUSW0,PREINC0
	movff PLUSW0,PREINC0
	return

; op_bit_mask_to_w: defined at lib/primitives.fs:79
op_bit_mask_to_w
	movf POSTDEC0,0,0
	incf INDF0,1,0
	movlw 1
op_bit_mask_loop
	dcfsnz INDF0,1,0
	return
	rlncf WREG,1,0
	bra op_bit_mask_loop

; op_bit_mask: defined at lib/primitives.fs:94
op_bit_mask
	call op_bit_mask_to_w
	movwf POSTINC0,0
	clrf INDF0,0
	return

; op_bit_test_common: defined at lib/primitives.fs:101
op_bit_test_common
	call op_bit_mask
	movf POSTDEC0,0,0
	movf POSTDEC0,0,0
	movff POSTDEC0,FSR1H
	movff POSTDEC0,FSR1L
	andwf INDF1,0,0
	return

; op_bit_set: defined at lib/primitives.fs:111
op_bit_set
	call op_bit_mask_to_w
	movf POSTDEC0,1,0
	movff POSTDEC0,FSR1H
	movff POSTDEC0,FSR1L
	iorwf INDF1,1,0
	return

; op_bit_clr: defined at lib/primitives.fs:120
op_bit_clr
	call op_bit_mask_to_w
	movf POSTDEC0,1,0
	movff POSTDEC0,FSR1H
	movff POSTDEC0,FSR1L
	comf WREG,1,0
	andwf INDF1,1,0
	return

; op_bit_toggle: defined at lib/primitives.fs:130
op_bit_toggle
	call op_bit_mask_to_w
	movf POSTDEC0,1,0
	movff POSTDEC0,FSR1H
	movff POSTDEC0,FSR1L
	xorwf INDF1,1,0
	return

; op_bit_set_q: defined at lib/primitives.fs:139
op_bit_set_q
	call op_bit_test_common
	btfss STATUS,2,0
	movlw -1
	movwf PREINC0,0
	movwf PREINC0,0
	return

; op_bit_clr_q: defined at lib/primitives.fs:148
op_bit_clr_q
	call op_bit_test_common
	movlw 0
	btfsc STATUS,2,0
	movlw -1
	movwf PREINC0,0
	movwf PREINC0,0
	return

; op_cfetch_tos: defined at lib/primitives.fs:197
op_cfetch_tos
	btfsc INDF0,7,0
	goto flashc_AT_
	btfsc INDF0,4,0
	goto eepromc_AT_
	movff POSTDEC0,FSR1H
	movff POSTDEC0,FSR1L
	movff INDF1,PREINC0
	clrf PREINC0,0
	return

; 2drop: defined at lib/primitives.fs:243
_2drop
	movf POSTDEC0,1,0
	movf POSTDEC0,1,0
	movf POSTDEC0,1,0
	movf POSTDEC0,1,0
	return

; and: defined at lib/arithmetic.fs:63
and
	movff POSTDEC0,temp_x1
	movf POSTDEC0,0,0
	movf POSTDEC0,1,0
	andwf POSTINC0,1,0
	movf temp_x1,0,0
	andwf INDF0,1,0
	return

; 1>2: defined at lib/arithmetic.fs:106
_1_GT_2
	movf INDF0,0,0
	clrf INDF0,0
	movwf PREINC0,0
	clrf PREINC0,0
	return

; depth: defined at lib/arithmetic.fs:236
depth
	movff (FSR0L+1),(temp_x1+1)
	movff FSR0L,temp_x1
	movff temp_x1,PREINC0
	movff (temp_x1+1),PREINC0
	movlw LOW((-0x5f))
	movf POSTDEC0,1,0
	addwf POSTINC0,1,0
	movlw HIGH((-0x5f))
	addwfc INDF0,1,0
	rlcf INDF0,0,0
	rrcf POSTDEC0,1,0
	rrcf POSTINC0,1,0
	return

; flashc@: defined at lib/tables.fs:14
flashc_AT_
	call flash_MI_addr_EX_
	tblrd*+
	movff TABLAT,PREINC0
	clrf PREINC0,0
	return

; eeprom-addr!: defined at lib/tables.fs:17
eeprom_MI_addr_EX_
	movwf EEADR,0
	bcf EECON1,7,0
	bcf EECON1,6,0
	return

; eepromc@: defined at lib/tables.fs:19
eepromc_AT_
	call eeprom_MI_addr_EX_
	bsf EECON1,0,0
	movf EEDATA,0,0
	return

; nibble-to-hex: defined at lib/strings.fs:11
nibble_MI_to_MI_hex
	movf POSTDEC0,0,0
	movlw 0xf6
	addwf INDF0,1,0
	movlw 0x3a
	btfsc STATUS,0,0
	addlw 7
	addwf POSTDEC0,0,0
	return

;---------------------------------------------------------
; Section: memory
;---------------------------------------------------------

; temp_x1: defined at lib/primitives.fs:22
temp_x1 equ 0x0

; x: defined at tests/test-bitops.fs:3
x equ 0x100

;---------------------------------------------------------
; Section: static data
;---------------------------------------------------------

; defined at tests/test-bitops.fs:7 as:
; set
_data___1
	db 115,101,116

; defined at tests/test-bitops.fs:7 as:
; not set
_data___2
	db 110,111,116,32,115,101,116

; defined at tests/test-bitops.fs:8 as:
; clr
_data___3
	db 99,108,114

; defined at tests/test-bitops.fs:8 as:
; not clr
_data___4
	db 110,111,116,32,99,108,114

; defined at tests/test-bitops.fs:16 as:
; Current depth: 
_data___5
	db 67,117,114,114,101,110,116,32
	db 100,101,112,116,104,58,32

; defined at tests/test-bitops.fs:26 as:
; Current depth: 
_data___6
	db 67,117,114,114,101,110,116,32
	db 100,101,112,116,104,58,32

END<|MERGE_RESOLUTION|>--- conflicted
+++ resolved
@@ -278,11 +278,7 @@
 	call op_bit_set_q
 	movf POSTDEC0,0,0
 	iorwf POSTDEC0,0,0
-<<<<<<< HEAD
-	bz _lbl___200
-=======
-	bz _lbl___191
->>>>>>> 8850b231
+	bz _lbl___195
 	movlw LOW((_data___1+0x8000))
 	movwf PREINC0,0
 	movlw HIGH((_data___1+0x8000))
@@ -291,11 +287,7 @@
 	movwf PREINC0,0
 	clrf PREINC0,0
 	goto type
-<<<<<<< HEAD
-_lbl___200
-=======
-_lbl___191
->>>>>>> 8850b231
+_lbl___195
 	movlw LOW((_data___2+0x8000))
 	movwf PREINC0,0
 	movlw HIGH((_data___2+0x8000))
@@ -384,11 +376,7 @@
 	call op_bit_clr_q
 	movf POSTDEC0,0,0
 	iorwf POSTDEC0,0,0
-<<<<<<< HEAD
-	bz _lbl___203
-=======
-	bz _lbl___194
->>>>>>> 8850b231
+	bz _lbl___198
 	movlw LOW((_data___3+0x8000))
 	movwf PREINC0,0
 	movlw HIGH((_data___3+0x8000))
@@ -397,11 +385,7 @@
 	movwf PREINC0,0
 	clrf PREINC0,0
 	goto type
-<<<<<<< HEAD
-_lbl___203
-=======
-_lbl___194
->>>>>>> 8850b231
+_lbl___198
 	movlw LOW((_data___4+0x8000))
 	movwf PREINC0,0
 	movlw HIGH((_data___4+0x8000))
