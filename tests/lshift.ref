--- conflicted
+++ resolved
@@ -69,17 +69,10 @@
 	movff a,PREINC0
 	movff (a+1),PREINC0
 	movff b,PREINC2
-<<<<<<< HEAD
-_lbl___192
+_lbl___187
 	call _2_ST_
 	decfsz INDF2,1,0
-	bra _lbl___192
-=======
-_lbl___183
-	call _2_ST_
-	decfsz INDF2,1,0
-	bra _lbl___183
->>>>>>> 8850b231
+	bra _lbl___187
 	movf POSTDEC2,1,0
 	movlw (3<<4)
 	movwf PREINC0,0
