	processor pic18f248
	radix dec
	org 0x2000
	goto init_runtime

;---------------------------------------------------------
; Section: constants
;---------------------------------------------------------

; TBLPTRU: defined at lib/sfrnames.fs:13
TBLPTRU equ 0xff8

; TBLPTRH: defined at lib/sfrnames.fs:14
TBLPTRH equ 0xff7

; TBLPTRL: defined at lib/sfrnames.fs:15
TBLPTRL equ 0xff6

; TABLAT: defined at lib/sfrnames.fs:16
TABLAT equ 0xff5

; INDF0: defined at lib/sfrnames.fs:23
INDF0 equ 0xfef

; POSTINC0: defined at lib/sfrnames.fs:24
POSTINC0 equ 0xfee

; POSTDEC0: defined at lib/sfrnames.fs:25
POSTDEC0 equ 0xfed

; PREINC0: defined at lib/sfrnames.fs:26
PREINC0 equ 0xfec

; PLUSW0: defined at lib/sfrnames.fs:27
PLUSW0 equ 0xfeb

; FSR0H: defined at lib/sfrnames.fs:28
FSR0H equ 0xfea

; FSR0L: defined at lib/sfrnames.fs:29
FSR0L equ 0xfe9

; INDF1: defined at lib/sfrnames.fs:31
INDF1 equ 0xfe7

; FSR1H: defined at lib/sfrnames.fs:36
FSR1H equ 0xfe2

; FSR1L: defined at lib/sfrnames.fs:37
FSR1L equ 0xfe1

; POSTINC2: defined at lib/sfrnames.fs:40
POSTINC2 equ 0xfde

; POSTDEC2: defined at lib/sfrnames.fs:41
POSTDEC2 equ 0xfdd

; PREINC2: defined at lib/sfrnames.fs:42
PREINC2 equ 0xfdc

; FSR2H: defined at lib/sfrnames.fs:44
FSR2H equ 0xfda

; FSR2L: defined at lib/sfrnames.fs:45
FSR2L equ 0xfd9

; STATUS: defined at lib/sfrnames.fs:46
STATUS equ 0xfd8

; SSPBUF: defined at lib/sfrnames.fs:61
SSPBUF equ 0xfc9

; SSPSTAT: defined at lib/sfrnames.fs:63
SSPSTAT equ 0xfc7

; SSPCON1: defined at lib/sfrnames.fs:64
SSPCON1 equ 0xfc6

; EEADR: defined at lib/sfrnames.fs:89
EEADR equ 0xfa9

; EEDATA: defined at lib/sfrnames.fs:90
EEDATA equ 0xfa8

; EECON2: defined at lib/sfrnames.fs:91
EECON2 equ 0xfa7

; EECON1: defined at lib/sfrnames.fs:92
EECON1 equ 0xfa6

; PIR2: defined at lib/sfrnames.fs:97
PIR2 equ 0xfa1

; PIR1: defined at lib/sfrnames.fs:100
PIR1 equ 0xf9e

; TRISC: defined at lib/sfrnames.fs:104
TRISC equ 0xf94

; TRISA: defined at lib/sfrnames.fs:106
TRISA equ 0xf92

; PORTA: defined at lib/sfrnames.fs:116
PORTA equ 0xf80

; write-command: defined at tests/spi-pic.fs:19
write_MI_command equ 0x0

; read-command: defined at tests/spi-pic.fs:20
read_MI_command equ 0x1

; bit-change-command: defined at tests/spi-pic.fs:21
bit_MI_change_MI_command equ 0x2

;---------------------------------------------------------
; Section: code
;---------------------------------------------------------

; init_runtime: defined at lib/primitives.fs:3
init_runtime
	movlb 1
	clrf current_MI_command,1
	clrf current_MI_mode,1
	clrf current_MI_address,1
	clrf (current_MI_address+1),1
	movlw 0x5f
	movwf FSR0L,0
	clrf FSR0H,0
	movlw 0xbf
	movwf FSR2L,0
	clrf FSR2H,0

; main: defined at tests/spi-pic.fs:87
main
	call init_MI_spi

; mainloop: defined at tests/spi-pic.fs:84
mainloop
	call handle_MI_command
	bra mainloop

; table-addr!: defined at lib/tables.fs:1
table_MI_addr_EX_
	clrf TBLPTRU,0
	call _1_GT_2
	movf POSTDEC0,0,0
	movff POSTDEC0,TBLPTRH
	movf POSTDEC0,0,0
	movff POSTDEC0,TBLPTRL
	bcf EECON1,6,0
	return

; flash-addr!: defined at lib/tables.fs:3
flash_MI_addr_EX_
	bcf INDF0,7,0
	bsf EECON1,7,0
	bra table_MI_addr_EX_

; dup: defined at lib/primitives.fs:29
dup
	movlw -1
	movff PLUSW0,PREINC0
	movff PLUSW0,PREINC0
	return

; op_cstore: defined at lib/primitives.fs:171
op_cstore
	btfsc INDF0,4,0
	goto eepromc_EX_
	movff POSTDEC0,FSR1H
	movff POSTDEC0,FSR1L
	movf POSTDEC0,0,0
	movff POSTDEC0,INDF1
	return

; op_cfetch_tos: defined at lib/primitives.fs:197
op_cfetch_tos
	btfsc INDF0,7,0
	goto flashc_AT_
	btfsc INDF0,4,0
	goto eepromc_AT_
	movff POSTDEC0,FSR1H
	movff POSTDEC0,FSR1L
	movff INDF1,PREINC0
	clrf PREINC0,0
	return

; 2drop: defined at lib/primitives.fs:243
_2drop
	movf POSTDEC0,1,0
	movf POSTDEC0,1,0
	movf POSTDEC0,1,0
	movf POSTDEC0,1,0
	return

; and: defined at lib/arithmetic.fs:63
and
	movff POSTDEC0,temp_x1
	movf POSTDEC0,0,0
	movf POSTDEC0,1,0
	andwf POSTINC0,1,0
	movf temp_x1,0,0
	andwf INDF0,1,0
	return

; or: defined at lib/arithmetic.fs:75
or
	movff POSTDEC0,temp_x1
	movf POSTDEC0,0,0
	movf POSTDEC0,1,0
	iorwf POSTINC0,1,0
	movf temp_x1,0,0
	iorwf INDF0,1,0
	return

; xor: defined at lib/arithmetic.fs:87
xor
	movff POSTDEC0,temp_x1
	movf POSTDEC0,0,0
	movf POSTDEC0,1,0
	xorwf POSTINC0,1,0
	movf temp_x1,0,0
	xorwf INDF0,1,0
	return

; 1>2: defined at lib/arithmetic.fs:106
_1_GT_2
	movf INDF0,0,0
	clrf INDF0,0
	movwf PREINC0,0
	clrf PREINC0,0
	return

; flashc@: defined at lib/tables.fs:14
flashc_AT_
	call flash_MI_addr_EX_
	tblrd*+
	movff TABLAT,PREINC0
	clrf PREINC0,0
	return

; eeprom-addr!: defined at lib/tables.fs:17
eeprom_MI_addr_EX_
	movwf EEADR,0
	bcf EECON1,7,0
	bcf EECON1,6,0
	return

; eepromc@: defined at lib/tables.fs:19
eepromc_AT_
	call eeprom_MI_addr_EX_
	bsf EECON1,0,0
	movf EEDATA,0,0
	return

; eepromc!: defined at lib/tables.fs:23
eepromc_EX_
	call eeprom_MI_addr_EX_
	movf POSTDEC0,0,0
	movff POSTDEC0,EEDATA
	bsf EECON1,2,0
	movlw 0x55
	movwf EECON2,0
	movlw 0xaa
	movwf EECON2,0
	bsf EECON1,1,0
_lbl___72
	btfsc EECON1,1,0
	bra _lbl___72
	bcf EECON1,2,0
	bcf PIR2,4,0
	return

; init-spi: defined at tests/spi-pic.fs:28
init_MI_spi
	bcf TRISC,5,0
	bsf TRISC,3,0
	bsf TRISA,5,0
	movlw 0x40
	movwf SSPSTAT,0
	movlw 0x24
	movwf SSPCON1,0
	return

; receive-byte: defined at tests/spi-pic.fs:36
receive_MI_byte
	btfss PIR1,3,0
	bra receive_MI_byte
	movff SSPBUF,PREINC0
	clrf PREINC0,0
	return

; send-bytes: defined at tests/spi-pic.fs:39
send_MI_bytes
	movff current_MI_address,PREINC0
	movff (current_MI_address+1),PREINC0
<<<<<<< HEAD
_lbl___197
	call dup
	call op_cfetch_tos
_lbl___198
	btfsc PORTA,5,0
	goto _2drop
	btfsc PIR1,3,0
	bra _lbl___198
=======
_lbl___188
	call dup
	call op_cfetch_tos
_lbl___189
	btfsc PORTA,5,0
	goto _2drop
	btfsc PIR1,3,0
	bra _lbl___189
>>>>>>> 8850b231
	movf POSTDEC0,0,0
	movff POSTDEC0,SSPBUF
	movf POSTDEC0,0,0
	infsnz POSTINC0,1,0
	incf INDF0,1,0
<<<<<<< HEAD
	bra _lbl___197
=======
	bra _lbl___188
>>>>>>> 8850b231

; receive-bytes: defined at tests/spi-pic.fs:50
receive_MI_bytes
	movff current_MI_address,PREINC0
	movff (current_MI_address+1),PREINC0
<<<<<<< HEAD
_lbl___202
	movff POSTDEC0,PREINC2
	movff POSTDEC0,PREINC2
_lbl___203
	btfss PORTA,5,0
	bra _lbl___204
	movf POSTDEC2,1,0
	movf POSTDEC2,1,0
	return
_lbl___204
	btfss PIR1,3,0
	bra _lbl___203
=======
_lbl___193
	movff POSTDEC0,PREINC2
	movff POSTDEC0,PREINC2
_lbl___194
	btfss PORTA,5,0
	bra _lbl___195
	movf POSTDEC2,1,0
	movf POSTDEC2,1,0
	return
_lbl___195
	btfss PIR1,3,0
	bra _lbl___194
>>>>>>> 8850b231
	movff SSPBUF,PREINC0
	clrf PREINC0,0
	movff POSTDEC2,PREINC0
	movff POSTINC2,PREINC0
	call op_cstore
	movff POSTDEC2,PREINC0
	movff POSTDEC2,PREINC0
	movf POSTDEC0,0,0
	infsnz POSTINC0,1,0
	incf INDF0,1,0
<<<<<<< HEAD
	bra _lbl___202
=======
	bra _lbl___193
>>>>>>> 8850b231

; receive-masks-bytes: defined at tests/spi-pic.fs:61
receive_MI_masks_MI_bytes
	movff current_MI_address,PREINC0
	movff (current_MI_address+1),PREINC0
<<<<<<< HEAD
_lbl___207
	movff POSTDEC0,PREINC2
	movff POSTDEC0,PREINC2
_lbl___208
	btfss PORTA,5,0
	bra _lbl___209
	movf POSTDEC2,1,0
	movf POSTDEC2,1,0
	return
_lbl___209
	btfss PIR1,3,0
	bra _lbl___208
=======
_lbl___198
	movff POSTDEC0,PREINC2
	movff POSTDEC0,PREINC2
_lbl___199
	btfss PORTA,5,0
	bra _lbl___200
	movf POSTDEC2,1,0
	movf POSTDEC2,1,0
	return
_lbl___200
	btfss PIR1,3,0
	bra _lbl___199
>>>>>>> 8850b231
	movff SSPBUF,PREINC0
	clrf PREINC0,0
	comf POSTDEC0,1,0
	comf POSTINC0,1,0
	movff POSTDEC2,PREINC0
	movff POSTINC2,PREINC0
	call op_cfetch_tos
	call and
<<<<<<< HEAD
_lbl___211
	btfss PORTA,5,0
	bra _lbl___212
=======
_lbl___202
	btfss PORTA,5,0
	bra _lbl___203
>>>>>>> 8850b231
	movf POSTDEC2,1,0
	movf POSTDEC2,1,0
	movf POSTDEC0,1,0
	movf POSTDEC0,1,0
	return
<<<<<<< HEAD
_lbl___212
	btfss PIR1,3,0
	bra _lbl___211
=======
_lbl___203
	btfss PIR1,3,0
	bra _lbl___202
>>>>>>> 8850b231
	movff SSPBUF,PREINC0
	clrf PREINC0,0
	call or
	movff POSTDEC2,PREINC0
	movff POSTINC2,PREINC0
	call op_cstore
	movff POSTDEC2,PREINC0
	movff POSTDEC2,PREINC0
	movf POSTDEC0,0,0
	infsnz POSTINC0,1,0
	incf INDF0,1,0
<<<<<<< HEAD
	bra _lbl___207
=======
	bra _lbl___198
>>>>>>> 8850b231

; handle-command: defined at tests/spi-pic.fs:74
handle_MI_command
	call receive_MI_byte
	call receive_MI_byte
	movf POSTDEC0,0,0
	movff POSTDEC0,current_MI_address
	call receive_MI_byte
	movf POSTDEC0,0,0
	movff POSTDEC0,(1+current_MI_address)
	call dup
	movf POSTDEC0,0,0
	iorwf POSTDEC0,0,0
<<<<<<< HEAD
	bnz _lbl___215
	movf POSTDEC0,1,0
	movf POSTDEC0,1,0
	goto send_MI_bytes
_lbl___215
=======
	bnz _lbl___206
	movf POSTDEC0,1,0
	movf POSTDEC0,1,0
	goto send_MI_bytes
_lbl___206
>>>>>>> 8850b231
	call dup
	movlw read_MI_command
	movwf PREINC0,0
	clrf PREINC0,0
	call xor
	movf POSTDEC0,0,0
	iorwf POSTDEC0,0,0
<<<<<<< HEAD
	bz _lbl___217
	movf POSTDEC0,1,0
	movf POSTDEC0,1,0
	goto receive_MI_bytes
_lbl___217
=======
	bnz _lbl___208
	movf POSTDEC0,1,0
	movf POSTDEC0,1,0
	goto receive_MI_bytes
_lbl___208
>>>>>>> 8850b231
	call dup
	movlw bit_MI_change_MI_command
	movwf PREINC0,0
	clrf PREINC0,0
	call xor
	movf POSTDEC0,0,0
	iorwf POSTDEC0,0,0
<<<<<<< HEAD
	bz _lbl___219
	movf POSTDEC0,1,0
	movf POSTDEC0,1,0
	call receive_MI_masks_MI_bytes
_lbl___219
=======
	bnz _lbl___210
	movf POSTDEC0,1,0
	movf POSTDEC0,1,0
	call receive_MI_masks_MI_bytes
_lbl___210
>>>>>>> 8850b231
	movf POSTDEC0,1,0
	movf POSTDEC0,1,0
	return

;---------------------------------------------------------
; Section: memory
;---------------------------------------------------------

; temp_x1: defined at lib/primitives.fs:22
temp_x1 equ 0x0

; current-command: defined at tests/spi-pic.fs:23
current_MI_command equ 0x100

; current-mode: defined at tests/spi-pic.fs:24
current_MI_mode equ 0x101

; current-address: defined at tests/spi-pic.fs:26
current_MI_address equ 0x102

END<|MERGE_RESOLUTION|>--- conflicted
+++ resolved
@@ -294,41 +294,53 @@
 send_MI_bytes
 	movff current_MI_address,PREINC0
 	movff (current_MI_address+1),PREINC0
-<<<<<<< HEAD
-_lbl___197
+_lbl___192
 	call dup
 	call op_cfetch_tos
-_lbl___198
+_lbl___193
 	btfsc PORTA,5,0
 	goto _2drop
 	btfsc PIR1,3,0
-	bra _lbl___198
-=======
-_lbl___188
-	call dup
-	call op_cfetch_tos
-_lbl___189
-	btfsc PORTA,5,0
-	goto _2drop
-	btfsc PIR1,3,0
-	bra _lbl___189
->>>>>>> 8850b231
+	bra _lbl___193
 	movf POSTDEC0,0,0
 	movff POSTDEC0,SSPBUF
 	movf POSTDEC0,0,0
 	infsnz POSTINC0,1,0
 	incf INDF0,1,0
-<<<<<<< HEAD
-	bra _lbl___197
-=======
-	bra _lbl___188
->>>>>>> 8850b231
+	bra _lbl___192
 
 ; receive-bytes: defined at tests/spi-pic.fs:50
 receive_MI_bytes
 	movff current_MI_address,PREINC0
 	movff (current_MI_address+1),PREINC0
-<<<<<<< HEAD
+_lbl___197
+	movff POSTDEC0,PREINC2
+	movff POSTDEC0,PREINC2
+_lbl___198
+	btfss PORTA,5,0
+	bra _lbl___199
+	movf POSTDEC2,1,0
+	movf POSTDEC2,1,0
+	return
+_lbl___199
+	btfss PIR1,3,0
+	bra _lbl___198
+	movff SSPBUF,PREINC0
+	clrf PREINC0,0
+	movff POSTDEC2,PREINC0
+	movff POSTINC2,PREINC0
+	call op_cstore
+	movff POSTDEC2,PREINC0
+	movff POSTDEC2,PREINC0
+	movf POSTDEC0,0,0
+	infsnz POSTINC0,1,0
+	incf INDF0,1,0
+	bra _lbl___197
+
+; receive-masks-bytes: defined at tests/spi-pic.fs:61
+receive_MI_masks_MI_bytes
+	movff current_MI_address,PREINC0
+	movff (current_MI_address+1),PREINC0
 _lbl___202
 	movff POSTDEC0,PREINC2
 	movff POSTDEC0,PREINC2
@@ -341,67 +353,6 @@
 _lbl___204
 	btfss PIR1,3,0
 	bra _lbl___203
-=======
-_lbl___193
-	movff POSTDEC0,PREINC2
-	movff POSTDEC0,PREINC2
-_lbl___194
-	btfss PORTA,5,0
-	bra _lbl___195
-	movf POSTDEC2,1,0
-	movf POSTDEC2,1,0
-	return
-_lbl___195
-	btfss PIR1,3,0
-	bra _lbl___194
->>>>>>> 8850b231
-	movff SSPBUF,PREINC0
-	clrf PREINC0,0
-	movff POSTDEC2,PREINC0
-	movff POSTINC2,PREINC0
-	call op_cstore
-	movff POSTDEC2,PREINC0
-	movff POSTDEC2,PREINC0
-	movf POSTDEC0,0,0
-	infsnz POSTINC0,1,0
-	incf INDF0,1,0
-<<<<<<< HEAD
-	bra _lbl___202
-=======
-	bra _lbl___193
->>>>>>> 8850b231
-
-; receive-masks-bytes: defined at tests/spi-pic.fs:61
-receive_MI_masks_MI_bytes
-	movff current_MI_address,PREINC0
-	movff (current_MI_address+1),PREINC0
-<<<<<<< HEAD
-_lbl___207
-	movff POSTDEC0,PREINC2
-	movff POSTDEC0,PREINC2
-_lbl___208
-	btfss PORTA,5,0
-	bra _lbl___209
-	movf POSTDEC2,1,0
-	movf POSTDEC2,1,0
-	return
-_lbl___209
-	btfss PIR1,3,0
-	bra _lbl___208
-=======
-_lbl___198
-	movff POSTDEC0,PREINC2
-	movff POSTDEC0,PREINC2
-_lbl___199
-	btfss PORTA,5,0
-	bra _lbl___200
-	movf POSTDEC2,1,0
-	movf POSTDEC2,1,0
-	return
-_lbl___200
-	btfss PIR1,3,0
-	bra _lbl___199
->>>>>>> 8850b231
 	movff SSPBUF,PREINC0
 	clrf PREINC0,0
 	comf POSTDEC0,1,0
@@ -410,29 +361,17 @@
 	movff POSTINC2,PREINC0
 	call op_cfetch_tos
 	call and
-<<<<<<< HEAD
-_lbl___211
+_lbl___206
 	btfss PORTA,5,0
-	bra _lbl___212
-=======
-_lbl___202
-	btfss PORTA,5,0
-	bra _lbl___203
->>>>>>> 8850b231
-	movf POSTDEC2,1,0
-	movf POSTDEC2,1,0
-	movf POSTDEC0,1,0
-	movf POSTDEC0,1,0
-	return
-<<<<<<< HEAD
-_lbl___212
+	bra _lbl___207
+	movf POSTDEC2,1,0
+	movf POSTDEC2,1,0
+	movf POSTDEC0,1,0
+	movf POSTDEC0,1,0
+	return
+_lbl___207
 	btfss PIR1,3,0
-	bra _lbl___211
-=======
-_lbl___203
-	btfss PIR1,3,0
-	bra _lbl___202
->>>>>>> 8850b231
+	bra _lbl___206
 	movff SSPBUF,PREINC0
 	clrf PREINC0,0
 	call or
@@ -444,11 +383,7 @@
 	movf POSTDEC0,0,0
 	infsnz POSTINC0,1,0
 	incf INDF0,1,0
-<<<<<<< HEAD
-	bra _lbl___207
-=======
-	bra _lbl___198
->>>>>>> 8850b231
+	bra _lbl___202
 
 ; handle-command: defined at tests/spi-pic.fs:74
 handle_MI_command
@@ -462,19 +397,11 @@
 	call dup
 	movf POSTDEC0,0,0
 	iorwf POSTDEC0,0,0
-<<<<<<< HEAD
-	bnz _lbl___215
+	bnz _lbl___210
 	movf POSTDEC0,1,0
 	movf POSTDEC0,1,0
 	goto send_MI_bytes
-_lbl___215
-=======
-	bnz _lbl___206
-	movf POSTDEC0,1,0
-	movf POSTDEC0,1,0
-	goto send_MI_bytes
-_lbl___206
->>>>>>> 8850b231
+_lbl___210
 	call dup
 	movlw read_MI_command
 	movwf PREINC0,0
@@ -482,19 +409,11 @@
 	call xor
 	movf POSTDEC0,0,0
 	iorwf POSTDEC0,0,0
-<<<<<<< HEAD
-	bz _lbl___217
+	bnz _lbl___212
 	movf POSTDEC0,1,0
 	movf POSTDEC0,1,0
 	goto receive_MI_bytes
-_lbl___217
-=======
-	bnz _lbl___208
-	movf POSTDEC0,1,0
-	movf POSTDEC0,1,0
-	goto receive_MI_bytes
-_lbl___208
->>>>>>> 8850b231
+_lbl___212
 	call dup
 	movlw bit_MI_change_MI_command
 	movwf PREINC0,0
@@ -502,19 +421,11 @@
 	call xor
 	movf POSTDEC0,0,0
 	iorwf POSTDEC0,0,0
-<<<<<<< HEAD
-	bz _lbl___219
+	bnz _lbl___214
 	movf POSTDEC0,1,0
 	movf POSTDEC0,1,0
 	call receive_MI_masks_MI_bytes
-_lbl___219
-=======
-	bnz _lbl___210
-	movf POSTDEC0,1,0
-	movf POSTDEC0,1,0
-	call receive_MI_masks_MI_bytes
-_lbl___210
->>>>>>> 8850b231
+_lbl___214
 	movf POSTDEC0,1,0
 	movf POSTDEC0,1,0
 	return
