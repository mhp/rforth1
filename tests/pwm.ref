--- conflicted
+++ resolved
@@ -219,11 +219,7 @@
 	movwf pulse1,1
 	movlw HIGH(-6000)
 	movwf (pulse1+1),1
-<<<<<<< HEAD
-_lbl___212
-=======
-_lbl___203
->>>>>>> 8850b231
+_lbl___207
 	call pwm
 	call key
 	call dup
@@ -233,11 +229,7 @@
 	call xor
 	movf POSTDEC0,0,0
 	iorwf POSTDEC0,0,0
-<<<<<<< HEAD
-	bz _lbl___214
-=======
-	bnz _lbl___205
->>>>>>> 8850b231
+	bnz _lbl___209
 	call read16
 	movff POSTDEC0,(pulse0+1)
 	movff POSTDEC0,pulse0
@@ -249,11 +241,7 @@
 	movwf PREINC0,0
 	clrf PREINC0,0
 	call type
-<<<<<<< HEAD
-_lbl___214
-=======
-_lbl___205
->>>>>>> 8850b231
+_lbl___209
 	call dup
 	movlw 49
 	movwf PREINC0,0
@@ -261,11 +249,7 @@
 	call xor
 	movf POSTDEC0,0,0
 	iorwf POSTDEC0,0,0
-<<<<<<< HEAD
-	bz _lbl___216
-=======
-	bnz _lbl___207
->>>>>>> 8850b231
+	bnz _lbl___211
 	call read16
 	movff POSTDEC0,(pulse1+1)
 	movff POSTDEC0,pulse1
@@ -277,11 +261,7 @@
 	movwf PREINC0,0
 	clrf PREINC0,0
 	call type
-<<<<<<< HEAD
-_lbl___216
-=======
-_lbl___207
->>>>>>> 8850b231
+_lbl___211
 	call dup
 	movlw 112
 	movwf PREINC0,0
@@ -289,11 +269,7 @@
 	call xor
 	movf POSTDEC0,0,0
 	iorwf POSTDEC0,0,0
-<<<<<<< HEAD
-	bz _lbl___218
-=======
-	bnz _lbl___209
->>>>>>> 8850b231
+	bnz _lbl___213
 	movlw LOW((_data___3+0x8000))
 	movwf PREINC0,0
 	movlw HIGH((_data___3+0x8000))
@@ -318,11 +294,7 @@
 	movff (pulse1+1),PREINC0
 	call _DT_
 	call cr
-<<<<<<< HEAD
-_lbl___218
-=======
-_lbl___209
->>>>>>> 8850b231
+_lbl___213
 	call dup
 	movlw 43
 	movwf PREINC0,0
@@ -330,11 +302,7 @@
 	call xor
 	movf POSTDEC0,0,0
 	iorwf POSTDEC0,0,0
-<<<<<<< HEAD
-	bz _lbl___220
-=======
-	bnz _lbl___211
->>>>>>> 8850b231
+	bnz _lbl___215
 	movff pulse1,PREINC0
 	movff (pulse1+1),PREINC0
 	movlw LOW(delta)
@@ -356,11 +324,7 @@
 	movff (pulse1+1),PREINC0
 	call _DT_
 	call cr
-<<<<<<< HEAD
-_lbl___220
-=======
-_lbl___211
->>>>>>> 8850b231
+_lbl___215
 	call dup
 	movlw 45
 	movwf PREINC0,0
@@ -368,11 +332,7 @@
 	call xor
 	movf POSTDEC0,0,0
 	iorwf POSTDEC0,0,0
-<<<<<<< HEAD
-	bz _lbl___222
-=======
-	bnz _lbl___213
->>>>>>> 8850b231
+	bnz _lbl___217
 	movff pulse1,PREINC0
 	movff (pulse1+1),PREINC0
 	movlw LOW((-delta))
@@ -394,17 +354,10 @@
 	movff (pulse1+1),PREINC0
 	call _DT_
 	call cr
-<<<<<<< HEAD
-_lbl___222
-	movf POSTDEC0,1,0
-	movf POSTDEC0,1,0
-	bra _lbl___212
-=======
-_lbl___213
-	movf POSTDEC0,1,0
-	movf POSTDEC0,1,0
-	bra _lbl___203
->>>>>>> 8850b231
+_lbl___217
+	movf POSTDEC0,1,0
+	movf POSTDEC0,1,0
+	bra _lbl___207
 
 ; read8: defined at lib/strings.fs:69
 read8
@@ -682,17 +635,10 @@
 	movf POSTDEC0,0,0
 	movff POSTDEC0,TMR0L
 	bcf INTCON,2,0
-<<<<<<< HEAD
-_lbl___200
+_lbl___195
 	btfsc INTCON,2,0
 	return
-	bra _lbl___200
-=======
-_lbl___191
-	btfsc INTCON,2,0
-	return
-	bra _lbl___191
->>>>>>> 8850b231
+	bra _lbl___195
 
 ; set-tmr1: defined at tests/pwm.fs:16
 set_MI_tmr1
@@ -733,20 +679,12 @@
 	movlw HIGH(main_MI_time)
 	movwf PREINC0,0
 	call set_MI_tmr1
-<<<<<<< HEAD
-_lbl___208
-=======
-_lbl___199
->>>>>>> 8850b231
+_lbl___203
 	btfsc PIR1,5,0
 	return
 	btfsc PIR1,0,0
 	bra pwm
-<<<<<<< HEAD
-	bra _lbl___208
-=======
-	bra _lbl___199
->>>>>>> 8850b231
+	bra _lbl___203
 
 ; init-pwm: defined at tests/pwm.fs:65
 init_MI_pwm
